"""Standard fingerprint functions."""
from __future__ import absolute_import
from __future__ import division

import numpy as np

from .base import FeatureGenerator


class StandardFingerprintGenerator(FeatureGenerator):
    """Function to build a fingerprint vector based on an atoms object."""

    def __init__(self, atom_types=None, dtype='atoms'):
        """Standard fingerprint generator setup.

        Parameters
        ----------
        atom_types : list
            Unique atomic types in the systems.
        """
        self.atom_types = atom_types
        FeatureGenerator.__init__(self, dtype=dtype)

    def mass_fpv(self, candidate):
        """Function that takes a list of atoms objects and returns the mass."""
        # Return the summed mass of the atoms object.
        return np.array([sum(self.get_masses(candidate))])

    def composition_fpv(self, candidate):
        """Basic function to take atoms object and return the composition."""
<<<<<<< HEAD
        an = self.get_atomic_numbers(candidate)
        # Generate a list of atom types if not supplied.
=======

        cs = atoms.get_chemical_symbols()

        # WARNING: Will be set permanently whichever atom is first passed.
>>>>>>> eaff8dc8
        if self.atom_types is None:
            self.atom_types = sorted(frozenset(an))

<<<<<<< HEAD
        # Add count of each atom type to the fingerprint vector.
        return np.array([an.count(i) for i in self.atom_types])
=======
        return np.array([cs.count(sym) for sym in self.atom_types])
>>>>>>> eaff8dc8

    def _get_coulomb(self, candidate):
        """Generate the coulomb matrix.

        A more detailed discussion of the coulomb features can be found here:
        https://doi.org/10.1103/PhysRevLett.108.058301

        Parameters
        ----------
        candidate : object
          Data object with Cartesian coordinates and atomic numbers available.

        Returns
        -------
        coulomb : ndarray
          The coulomb matrix, (n, n) atoms in size.
        """
<<<<<<< HEAD
        if len(candidate) < 2:
=======

        if len(atoms) < 2:
>>>>>>> eaff8dc8
            raise ValueError(
                "Columb matrix requires atoms object with at least 2 atoms")

<<<<<<< HEAD
        dm = self.get_all_distances(candidate)
        np.fill_diagonal(dm, 1.)
=======
        dm = atoms.get_all_distances()
        np.fill_diagonal(dm, 1)
>>>>>>> eaff8dc8

        # Make coulomb matrix
        an = self.get_atomic_numbers(candidate)
        coulomb = np.outer(an, an) / dm

<<<<<<< HEAD
        # Set diagonal elements
        r = range(len(an))
        coulomb[r, r] = 0.5 * an ** 2.4
=======
        diagonal = 0.5 * atoms.numbers ** 2.4
        np.fill_diagonal(coulomb, diagonal)
>>>>>>> eaff8dc8

        return coulomb

    def eigenspectrum_fpv(self, candidate):
        """Sorted eigenspectrum of the Coulomb matrix.

        Parameters
        ----------
        candidate : object
          Data object with Cartesian coordinates and atomic numbers available.

        Returns
        -------
        result : ndarray
          Sorted Eigen values of the coulomb matrix, n atoms is size.
        """
        coulomb = self._get_coulomb(candidate)

        v = np.linalg.eigvals(coulomb)
        v[::-1].sort()

        return v

    def distance_fpv(self, candidate):
        """Averaged distance between e.g. A-A atomic pairs."""
        fp = []
        an = self.get_atomic_numbers(candidate)
        pos = self.get_positions(candidate)
        if self.atom_types is None:
            # Get unique atom types.
            self.atom_types = sorted(frozenset(an))
        for at in self.atom_types:
            ad = 0.
            co = 0
            for i, j in zip(an, pos):
                if i == at:
                    for k, l in zip(an, pos):
                        if k == at and all(j != l):
                            co += 1
                            ad += np.linalg.norm(j - l)
            if co != 0:
                fp.append(ad / co)
            else:
                fp.append(0.)
        return fp<|MERGE_RESOLUTION|>--- conflicted
+++ resolved
@@ -16,7 +16,8 @@
         Parameters
         ----------
         atom_types : list
-            Unique atomic types in the systems.
+            Unique atomic types in the systems. Types are denoted by atomic
+            number e.g. for CH4 set [1, 6].
         """
         self.atom_types = atom_types
         FeatureGenerator.__init__(self, dtype=dtype)
@@ -28,24 +29,13 @@
 
     def composition_fpv(self, candidate):
         """Basic function to take atoms object and return the composition."""
-<<<<<<< HEAD
         an = self.get_atomic_numbers(candidate)
-        # Generate a list of atom types if not supplied.
-=======
-
-        cs = atoms.get_chemical_symbols()
 
         # WARNING: Will be set permanently whichever atom is first passed.
->>>>>>> eaff8dc8
         if self.atom_types is None:
             self.atom_types = sorted(frozenset(an))
 
-<<<<<<< HEAD
-        # Add count of each atom type to the fingerprint vector.
-        return np.array([an.count(i) for i in self.atom_types])
-=======
-        return np.array([cs.count(sym) for sym in self.atom_types])
->>>>>>> eaff8dc8
+        return np.array([an.count(sym) for sym in self.atom_types])
 
     def _get_coulomb(self, candidate):
         """Generate the coulomb matrix.
@@ -63,35 +53,19 @@
         coulomb : ndarray
           The coulomb matrix, (n, n) atoms in size.
         """
-<<<<<<< HEAD
         if len(candidate) < 2:
-=======
-
-        if len(atoms) < 2:
->>>>>>> eaff8dc8
             raise ValueError(
                 "Columb matrix requires atoms object with at least 2 atoms")
 
-<<<<<<< HEAD
         dm = self.get_all_distances(candidate)
-        np.fill_diagonal(dm, 1.)
-=======
-        dm = atoms.get_all_distances()
         np.fill_diagonal(dm, 1)
->>>>>>> eaff8dc8
 
         # Make coulomb matrix
-        an = self.get_atomic_numbers(candidate)
-        coulomb = np.outer(an, an) / dm
+        ano = self.get_atomic_numbers(candidate)
+        coulomb = np.outer(ano, ano) / dm
 
-<<<<<<< HEAD
-        # Set diagonal elements
-        r = range(len(an))
-        coulomb[r, r] = 0.5 * an ** 2.4
-=======
-        diagonal = 0.5 * atoms.numbers ** 2.4
+        diagonal = 0.5 * ano ** 2.4
         np.fill_diagonal(coulomb, diagonal)
->>>>>>> eaff8dc8
 
         return coulomb
 
