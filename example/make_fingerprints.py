# -*- coding: utf-8 -*-
"""
Created on Fri Nov 18 14:30:20 2016

@author: mhangaard
"""
from __future__ import print_function

import numpy as np

from atoml.fingerprint_setup import return_fpv, get_combined_descriptors
from atoml.adsorbate_fingerprint import AdsorbateFingerprintGenerator
from atoml.fpm_operations import get_order_2, get_labels_order_2, do_sis, fpmatrix_split

fpv_train = AdsorbateFingerprintGenerator(moldb='mol.db',
                                          bulkdb='ref_bulks_k24.db',
                                          slabs='example.db')

# Training and validation data.
train_cand = fpv_train.db2surf_info(selection=['series!=slab'])
print(len(train_cand), 'training examples.')

train_fpv = [
    #fpv_train.randomfpv,
    #fpv_train.primary_addatom,
    #fpv_train.primary_adds_nn,
    #fpv_train.Z_add,
    #fpv_train.adds_sum,
    fpv_train.primary_surfatom,
    fpv_train.primary_surf_nn,
    fpv_train.elemental_dft_properties,
    ]

L_F = get_combined_descriptors(train_fpv)
print(len(L_F), 'Original descriptors:', L_F)

print('Getting fingerprint vectors.')
cfpv = return_fpv(train_cand, train_fpv)
print('Getting training taget values.')
Ef = return_fpv(train_cand, fpv_train.get_Ef, use_prior=False)
dbid = return_fpv(train_cand, fpv_train.get_dbid, use_prior=False)
<<<<<<< HEAD
print(np.shape(y))
fpm0 = np.hstack([cfpv, np.vstack(y), np.vstack(dbid)])
print('removing any training examples with NaN in the target value field')
fpm = fpm0[~np.isnan(fpm0).any(axis=1)]
print('Saving', np.shape(fpm), 'matrix. Last column is the ase.db id. Second \
      last column is the target value.')
np.savetxt('fpm.txt', fpm)

# fpv_predict = AdsorbateFingerprintGenerator(moldb='mol.db',
#                                            bulkdb='ref_bulks_k24.db',
#                                            slabs='predict.db')
# predict_cand = fpv_predict.db2adds_info('example.db',
#                                        selection=['series!=slab',
#                                                   'id>=50'])
# cfpv_new = return_fpv(predict_cand, train_fpv)
# np.savetxt('fpm_predict.txt', cfpv_new)

nsplit = 2
print('Creating', nsplit, '-fold split.')
ops = fpm_operations(fpm)
split = ops.fpmatrix_split(nsplit)
for i in range(nsplit):
    np.savetxt('fpm_' + str(i) + '.txt', split[i])
=======
print(np.shape(Ef))
assert np.isclose(len(L_F),np.shape(cfpv)[1])
print('Removing any training examples with NaN in the target value field')
fpm0 = np.hstack([cfpv, np.vstack(Ef), np.vstack(dbid)])
fpm_y = fpm0[~np.isnan(fpm0).any(axis=1)]
print('Saving original',np.shape(fpm_y), 'matrix. Last column is the ase.db id. Second last column is the target value.')
np.savetxt('fpm.txt', fpm_y)
fpm = fpm_y[:,:-2]
y = Ef[~np.isnan(fpm0).any(axis=1)]
asedbid=dbid[~np.isnan(fpm0).any(axis=1)]

if True:
    print('Creating combinatorial descriptors.')
    order2 = get_order_2(fpm)
    L_F2 = get_labels_order_2(L_F)
    fpm_c = np.hstack([fpm,order2])
    L = np.hstack([L_F,L_F2])
    assert np.isclose(len(L),np.shape(fpm_c)[1])
    
    print('Perfoming ISIS on '+str(np.shape(fpm_c))+' combinatorial fp matrix.')
    survivors=do_sis(fpm_c, y, size=None, increment=10)
    print(survivors)
    fmd_final=fpm_c[:,survivors]
    l=L[survivors]
    print(len(l), 'surviving descriptors:', l)
    np.savetxt('fpm_sel.txt', fmd_final)
    
    nsplit = 2
    print('Creating', nsplit, '-fold split on survivors.')
    fpm_final_y = np.hstack([fmd_final, np.vstack(y), np.vstack(asedbid)])
    split = fpmatrix_split(fpm_final_y, nsplit)
    for i in range(nsplit):
        np.savetxt('fpm_'+str(i)+'.txt', split[i])
    
    # Making a dataset without taget values. This is not a test set.
    print('Making a new predict-set with the surviving descriptors, without target values.')
    fpv_predict = AdsorbateFingerprintGenerator(moldb='mol.db',
                                                bulkdb='ref_bulks_k24.db',
                                                slabs='predict.db')
    predict_cand = fpv_predict.db2atoms_info('predict.db', selection=['series!=slab'])
    print(len(predict_cand), 'candidates.')
    cfpv_new = return_fpv(predict_cand, train_fpv)
    print('Generating combinatiorial descriptors, and selecting the surviving subset.')
    order2_new = get_order_2(cfpv_new)
    fpm_sel_new = np.hstack([cfpv_new,order2_new])
    fpm_predict = fpm_sel_new[:,survivors]
    np.savetxt('fpm_predict.txt', fpm_predict)


>>>>>>> a3cd07ca
<|MERGE_RESOLUTION|>--- conflicted
+++ resolved
@@ -39,31 +39,6 @@
 print('Getting training taget values.')
 Ef = return_fpv(train_cand, fpv_train.get_Ef, use_prior=False)
 dbid = return_fpv(train_cand, fpv_train.get_dbid, use_prior=False)
-<<<<<<< HEAD
-print(np.shape(y))
-fpm0 = np.hstack([cfpv, np.vstack(y), np.vstack(dbid)])
-print('removing any training examples with NaN in the target value field')
-fpm = fpm0[~np.isnan(fpm0).any(axis=1)]
-print('Saving', np.shape(fpm), 'matrix. Last column is the ase.db id. Second \
-      last column is the target value.')
-np.savetxt('fpm.txt', fpm)
-
-# fpv_predict = AdsorbateFingerprintGenerator(moldb='mol.db',
-#                                            bulkdb='ref_bulks_k24.db',
-#                                            slabs='predict.db')
-# predict_cand = fpv_predict.db2adds_info('example.db',
-#                                        selection=['series!=slab',
-#                                                   'id>=50'])
-# cfpv_new = return_fpv(predict_cand, train_fpv)
-# np.savetxt('fpm_predict.txt', cfpv_new)
-
-nsplit = 2
-print('Creating', nsplit, '-fold split.')
-ops = fpm_operations(fpm)
-split = ops.fpmatrix_split(nsplit)
-for i in range(nsplit):
-    np.savetxt('fpm_' + str(i) + '.txt', split[i])
-=======
 print(np.shape(Ef))
 assert np.isclose(len(L_F),np.shape(cfpv)[1])
 print('Removing any training examples with NaN in the target value field')
@@ -112,5 +87,3 @@
     fpm_predict = fpm_sel_new[:,survivors]
     np.savetxt('fpm_predict.txt', fpm_predict)
 
-
->>>>>>> a3cd07ca
