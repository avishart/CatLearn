"""Script to test the scaling functions."""
from __future__ import print_function
from __future__ import absolute_import

import unittest
import os
import numpy as np

from atoml.utilities import DescriptorDatabase
from atoml.preprocess.feature_preprocess import (standardize, normalize,
                                                 min_max, unit_length)
from atoml.preprocess.scale_target import (target_standardize,
                                           target_normalize, target_center)
from atoml.utilities.clustering import cluster_features
from atoml.regression import GaussianProcess
from atoml.utilities import hyperparameter_scaling as hs

from common import get_data

wkdir = os.getcwd()

train_size, test_size = 45, 5


<<<<<<< HEAD
def get_data():
    """Simple function to pull some training and test data."""
    # Attach the database.
    dd = DescriptorDatabase(db_name='{}/vec_store.sqlite'.format(wkdir),
                            table='FingerVector')

    # Pull the features and targets from the database.
    names = dd.get_column_names()
    features, targets = names[1:-1], names[-1:]
    feature_data = dd.query_db(names=features)
    target_data = np.reshape(dd.query_db(names=targets),
                             (np.shape(feature_data)[0], ))

    # Split the data into so test and training sets.
    train_features = feature_data[:train_size, :]
    train_targets = target_data[:train_size]
    test_features = feature_data[test_size:, :]
    test_targets = target_data[test_size:]

    return train_features, train_targets, test_features, test_targets


def scale_test(train_features, train_targets, test_features):
    """Test data scaling functions."""
    sfp = standardize(train_matrix=train_features, test_matrix=test_features)
    sfpg = standardize(train_matrix=train_features, test_matrix=test_features,
                       local=False)
    assert not np.allclose(sfp['train'], sfpg['train'])

    nfp = normalize(train_matrix=train_features, test_matrix=test_features)
    nfpg = normalize(train_matrix=train_features, test_matrix=test_features,
                     local=False)
    assert not np.allclose(nfp['train'], nfpg['train'])

    mmfp = min_max(train_matrix=train_features, test_matrix=test_features)
    mmfpg = min_max(train_matrix=train_features, test_matrix=test_features,
                    local=False)
    assert not np.allclose(mmfp['train'], mmfpg['train'])

    ulfp = unit_length(train_matrix=train_features, test_matrix=test_features)
    ulfpg = unit_length(train_matrix=train_features, test_matrix=test_features,
=======
class TestScaling(unittest.TestCase):
    """Test scaling routines."""

    def get_data(self):
        """Simple function to pull some training and test data."""
        # Attach the database.
        dd = DescriptorDatabase(db_name='{}/fpv_store.sqlite'.format(wkdir),
                                table='FingerVector')

        # Pull the features and targets from the database.
        names = dd.get_column_names()
        features, targets = names[1:-1], names[-1:]
        feature_data = dd.query_db(names=features)
        target_data = np.reshape(dd.query_db(names=targets),
                                 (np.shape(feature_data)[0], ))

        # Split the data into so test and training sets.
        train_features = feature_data[:train_size, :]
        train_targets = target_data[:train_size]
        test_features = feature_data[test_size:, :]
        test_targets = target_data[test_size:]

        return train_features, train_targets, test_features, test_targets

    def test_scale(self):
        """Test data scaling functions."""
        train_features, train_targets, test_features, _ = self.get_data()
        sfp = standardize(train_matrix=train_features,
                          test_matrix=test_features)
        sfpg = standardize(train_matrix=train_features,
                           test_matrix=test_features, local=False)
        self.assertFalse(np.allclose(sfp['train'], sfpg['train']))

        nfp = normalize(train_matrix=train_features, test_matrix=test_features)
        nfpg = normalize(train_matrix=train_features,
                         test_matrix=test_features, local=False)
        self.assertFalse(np.allclose(nfp['train'], nfpg['train']))

        mmfp = min_max(train_matrix=train_features, test_matrix=test_features)
        mmfpg = min_max(train_matrix=train_features, test_matrix=test_features,
>>>>>>> 7b841eb8
                        local=False)
        self.assertFalse(np.allclose(mmfp['train'], mmfpg['train']))

        ulfp = unit_length(train_matrix=train_features,
                           test_matrix=test_features)
        ulfpg = unit_length(train_matrix=train_features,
                            test_matrix=test_features, local=False)
        self.assertTrue(np.allclose(ulfp['train'], ulfpg['train']))

        ts = target_standardize(train_targets)
        self.assertFalse(np.allclose(ts['target'], train_targets))

        ts = target_normalize(train_targets)
        self.assertFalse(np.allclose(ts['target'], train_targets))

        ts = target_center(train_targets)
        self.assertFalse(np.allclose(ts['target'], train_targets))

    def test_cluster(self):
        """Test clustering function."""
        train_features, train_targets, test_features, \
            test_targets = self.get_data()
        cf = cluster_features(
            train_matrix=train_features, train_target=train_targets,
            test_matrix=test_features, test_target=test_targets, k=2)
        self.assertTrue(len(cf['train_features']) == 2)
        self.assertTrue(len(cf['train_target']) == 2)
        self.assertTrue(len(cf['test_features']) == 2)
        self.assertTrue(len(cf['test_target']) == 2)


class TestHyperparameterScaling(unittest.TestCase):
    """Test rescaling of hyperparameters."""

    def test_gp(self):
        """Test Gaussian process predictions with rescaling."""
        train_features, train_targets, test_features, test_targets = get_data()
        # Test prediction routine with gaussian kernel.
        kdict = {'k1': {'type': 'gaussian', 'width': 1., 'scaling': 1.}}
        gp = GaussianProcess(
            train_fp=train_features, train_target=train_targets,
            kernel_dict=kdict, regularization=1e-3,
            optimize_hyperparameters=True, scale_data=True)
        pred = gp.predict(test_fp=test_features,
                          test_target=test_targets,
                          get_validation_error=True,
                          get_training_error=True,
                          uncertainty=True)

        opt = gp.kernel_dict['k1']['width']
        orig = hs.rescale_hyperparameters(gp.scaling,
                                          gp.kernel_dict)['k1']['width']
        assert not np.allclose(opt, orig)
        scaled = hs.hyperparameters(gp.scaling, gp.kernel_dict)['k1']['width']
        assert np.allclose(opt, scaled)

        print('gaussian prediction (rmse):',
              pred['validation_error']['rmse_average'])


if __name__ == '__main__':
    unittest.main()<|MERGE_RESOLUTION|>--- conflicted
+++ resolved
@@ -13,7 +13,7 @@
                                            target_normalize, target_center)
 from atoml.utilities.clustering import cluster_features
 from atoml.regression import GaussianProcess
-from atoml.utilities import hyperparameter_scaling as hs
+from atoml.regression.gpfunctions import hyperparameter_scaling as hs
 
 from common import get_data
 
@@ -22,56 +22,13 @@
 train_size, test_size = 45, 5
 
 
-<<<<<<< HEAD
-def get_data():
-    """Simple function to pull some training and test data."""
-    # Attach the database.
-    dd = DescriptorDatabase(db_name='{}/vec_store.sqlite'.format(wkdir),
-                            table='FingerVector')
-
-    # Pull the features and targets from the database.
-    names = dd.get_column_names()
-    features, targets = names[1:-1], names[-1:]
-    feature_data = dd.query_db(names=features)
-    target_data = np.reshape(dd.query_db(names=targets),
-                             (np.shape(feature_data)[0], ))
-
-    # Split the data into so test and training sets.
-    train_features = feature_data[:train_size, :]
-    train_targets = target_data[:train_size]
-    test_features = feature_data[test_size:, :]
-    test_targets = target_data[test_size:]
-
-    return train_features, train_targets, test_features, test_targets
-
-
-def scale_test(train_features, train_targets, test_features):
-    """Test data scaling functions."""
-    sfp = standardize(train_matrix=train_features, test_matrix=test_features)
-    sfpg = standardize(train_matrix=train_features, test_matrix=test_features,
-                       local=False)
-    assert not np.allclose(sfp['train'], sfpg['train'])
-
-    nfp = normalize(train_matrix=train_features, test_matrix=test_features)
-    nfpg = normalize(train_matrix=train_features, test_matrix=test_features,
-                     local=False)
-    assert not np.allclose(nfp['train'], nfpg['train'])
-
-    mmfp = min_max(train_matrix=train_features, test_matrix=test_features)
-    mmfpg = min_max(train_matrix=train_features, test_matrix=test_features,
-                    local=False)
-    assert not np.allclose(mmfp['train'], mmfpg['train'])
-
-    ulfp = unit_length(train_matrix=train_features, test_matrix=test_features)
-    ulfpg = unit_length(train_matrix=train_features, test_matrix=test_features,
-=======
 class TestScaling(unittest.TestCase):
     """Test scaling routines."""
 
     def get_data(self):
         """Simple function to pull some training and test data."""
         # Attach the database.
-        dd = DescriptorDatabase(db_name='{}/fpv_store.sqlite'.format(wkdir),
+        dd = DescriptorDatabase(db_name='{}/vec_store.sqlite'.format(wkdir),
                                 table='FingerVector')
 
         # Pull the features and targets from the database.
@@ -105,7 +62,6 @@
 
         mmfp = min_max(train_matrix=train_features, test_matrix=test_features)
         mmfpg = min_max(train_matrix=train_features, test_matrix=test_features,
->>>>>>> 7b841eb8
                         local=False)
         self.assertFalse(np.allclose(mmfp['train'], mmfpg['train']))
 
